import importlib
<<<<<<< HEAD

import argparse
=======
from meta_infomax.trainers.multitask_trainer import MultitaskTrainer
from meta_infomax.trainers.maml_trainer import MAMLTrainer
from meta_infomax.trainers.fomaml_trainer import FOMAMLTrainer
>>>>>>> 9c4e4174

from meta_infomax.trainers.evaluation_trainer import EvaluationTrainer
from meta_infomax.trainers.maml_trainer import MAMLTrainer
from meta_infomax.trainers.multitask_trainer import MultitaskTrainer

MULTITASK_TRAINER = 'multitask'
MAML_TRAINER = 'maml'
PROTOTYPICAL_TRAINER = 'prototypical'
EVALUATION_TRAINER = 'evaluation'


def main():
    """ Runs the trainer based on the given experiment configuration """
    parser = argparse.ArgumentParser()
<<<<<<< HEAD
    parser.add_argument('--config', default="configs.evaluation_config", help='experiment configuration dict')
    parser.add_argument('--train', default=True, action='store_true', help='whether to train')
=======
    parser.add_argument('--config', default="configs.multitask_config", help='experiment configuration dict')
    parser.add_argument('--trainer', default="MULTITASK_TRAINER", help='type of trainer model')

    parser.add_argument('--train', action='store_true', help='whether to train')
>>>>>>> 9c4e4174
    # TODO: implement no_cuda
    parser.add_argument("--no_cuda", action="store_true", help='Whether not to use CUDA when available')
    # parser.add_argument('--test', type=bool, help='whether to test')
    args = parser.parse_args()

    config_module = importlib.import_module(args.config)
    trainer_type = config_module.config['trainer']
    assert trainer_type in (MULTITASK_TRAINER, MAML_TRAINER, PROTOTYPICAL_TRAINER, EVALUATION_TRAINER), \
        'Make sure you have specified a correct trainer.'
    if trainer_type == MULTITASK_TRAINER:
        trainer = MultitaskTrainer(config_module.config)
    elif trainer_type == MAML_TRAINER:
        trainer = FOMAMLTrainer(config_module.config)
    elif trainer_type == PROTOTYPICAL_TRAINER:
        pass  # ProtoTrainer(config_module.config)
    elif trainer_type == EVALUATION_TRAINER:
        trainer = EvaluationTrainer(config_module.config)
    if args.train:
        trainer.run()
    # if args.test:
    #    test_report = trainer.test()
    #    print(test_report)


if __name__ == "__main__":
    main()<|MERGE_RESOLUTION|>--- conflicted
+++ resolved
@@ -1,12 +1,10 @@
 import importlib
-<<<<<<< HEAD
-
-import argparse
-=======
 from meta_infomax.trainers.multitask_trainer import MultitaskTrainer
 from meta_infomax.trainers.maml_trainer import MAMLTrainer
 from meta_infomax.trainers.fomaml_trainer import FOMAMLTrainer
->>>>>>> 9c4e4174
+
+
+import argparse
 
 from meta_infomax.trainers.evaluation_trainer import EvaluationTrainer
 from meta_infomax.trainers.maml_trainer import MAMLTrainer
@@ -21,15 +19,10 @@
 def main():
     """ Runs the trainer based on the given experiment configuration """
     parser = argparse.ArgumentParser()
-<<<<<<< HEAD
     parser.add_argument('--config', default="configs.evaluation_config", help='experiment configuration dict')
-    parser.add_argument('--train', default=True, action='store_true', help='whether to train')
-=======
-    parser.add_argument('--config', default="configs.multitask_config", help='experiment configuration dict')
     parser.add_argument('--trainer', default="MULTITASK_TRAINER", help='type of trainer model')
 
-    parser.add_argument('--train', action='store_true', help='whether to train')
->>>>>>> 9c4e4174
+    parser.add_argument('--train', default=True, action='store_true', help='whether to train')
     # TODO: implement no_cuda
     parser.add_argument("--no_cuda", action="store_true", help='Whether not to use CUDA when available')
     # parser.add_argument('--test', type=bool, help='whether to test')
