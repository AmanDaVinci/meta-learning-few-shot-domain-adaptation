--- conflicted
+++ resolved
@@ -36,11 +36,7 @@
 class MultiTaskDataset(Dataset):
     def __init__(self, tokenizer, data_dir='data/mtl-dataset/', split: str = 'train', collapse_domains: bool = True,
                  keep_datasets: List[str] = DATASETS, validation_size: float = 0.2, min_count: int = 0,
-<<<<<<< HEAD
                  random_state: int = 42, load: bool=True, save: bool=True, const_len: bool = False):
-=======
-                 random_state: int = 42, load: bool = True, save: bool = True):
->>>>>>> 9ad9c79c
         """
         Dataset class for multi task learning.
         
@@ -92,15 +88,9 @@
                 torch.save(self.data, store_processed)
         # filter rows with domain in keep_datasets
         self.data = self.data.loc[self.data['domain'].isin(keep_datasets), :].reset_index(drop=True)
-<<<<<<< HEAD
         self.collator = MultiTaskCollator(tokenizer, const_len)
-        
-    def _read_datasets(self, validation_size=0.2):
-=======
-        self.collator = MultiTaskCollator(tokenizer)
 
     def _read_datasets(self, validation_size: float = 0.2):
->>>>>>> 9ad9c79c
         """
         Read datasets from file. If data directory does not exist, downloads data.
         
@@ -262,7 +252,6 @@
             assert domain in self.keep_datasets, 'make sure domain is in available domains.'
             result[domain] = DataLoader(domain_datasets[domain], collate_fn=self.collator, **kwargs)
         return result
-<<<<<<< HEAD
     
     def episodic_dataloaders(self, **kwargs):
         """
@@ -280,8 +269,6 @@
         labels = [0, 1] # only two labels exists: pos and neg sentiment
         dataloaders = [[DataLoader(self.get_subset(domain, label), **kwargs) for label in labels] for domain in domains]
         return dataloaders
-=======
->>>>>>> 9ad9c79c
 
     def __getitem__(self, idx):
         return self.data.loc[idx, :].to_dict()
@@ -328,17 +315,11 @@
         attention_masks = []
 
         # calculate max batch len for batching
-<<<<<<< HEAD
         if self.const_len:
             max_batch_len = 512
         else:
             max_batch_len = max(len(x) for x in tokenizeds)
             max_batch_len = min(max_batch_len, 512) # 512 is our absolute max
-=======
-        max_batch_len = max(len(x) for x in tokenizeds)
-        max_batch_len = min(max_batch_len, 512)  # 512 is our absolute max
-        max_batch_len = 512
->>>>>>> 9ad9c79c
 
         for tokenized_sequence in tokenizeds:
             input_dict = self.tokenizer.prepare_for_model(tokenized_sequence,
