import torch
import torch.nn as nn
<<<<<<< HEAD
from typing import Union, List
=======
from typing import Union, List, Dict
from torch.nn import functional as F
>>>>>>> 9c4e4174


class FeedForward(nn.Module):
    """
    This `Module` is a feed-forward neural network, just a sequence of `Linear` layers with
    activation functions in between.
    # Parameters
    input_dim : `int`, required
        The dimensionality of the input.  We assume the input has shape `(batch_size, input_dim)`.
    num_layers : `int`, required
        The number of `Linear` layers to apply to the input.
    hidden_dims : `Union[int, List[int]]`, required
        The output dimension of each of the `Linear` layers.  If this is a single `int`, we use
        it for all `Linear` layers.  If it is a `List[int]`, `len(hidden_dims)` must be
        `num_layers`.
    activations : `Union[Callable, List[Callable]]`, required
        The activation function to use after each `Linear` layer.  If this is a single function,
        we use it after all `Linear` layers.  If it is a `List[Callable]`,
        `len(activations)` must be `num_layers`.
    dropout : `Union[float, List[float]]`, optional (default = 0.0)
        If given, we will apply this amount of dropout after each layer.  Semantics of `float`
        versus `List[float]` is the same as with other parameters.
    """

    def __init__(
            self,
            input_dim: int,
            num_layers: int,
            hidden_dims: Union[int, List[int]],
            activations: Union['Activation', List['Activation']],
            dropout: Union[float, List[float]] = 0.0,
    ) -> None:

        super().__init__()
        if not isinstance(hidden_dims, list):
            hidden_dims = [hidden_dims] * num_layers  # type: ignore
        if not isinstance(activations, list):
            activations = [activations] * num_layers  # type: ignore
        if not isinstance(dropout, list):
            dropout = [dropout] * num_layers  # type: ignore
        if len(hidden_dims) != num_layers:
            raise ValueError(
                "len(hidden_dims) (%d) != num_layers (%d)" % (len(hidden_dims), num_layers)
            )
        if len(activations) != num_layers:
            raise ValueError(
                "len(activations) (%d) != num_layers (%d)" % (len(activations), num_layers)
            )
        if len(dropout) != num_layers:
            raise ValueError(
                "len(dropout) (%d) != num_layers (%d)" % (len(dropout), num_layers)
            )
        self._activations = activations
        input_dims = [input_dim] + hidden_dims[:-1]
        linear_layers = []
        for layer_input_dim, layer_output_dim in zip(input_dims, hidden_dims):
            linear_layers.append(torch.nn.Linear(layer_input_dim, layer_output_dim))
        self._linear_layers = torch.nn.ModuleList(linear_layers)
        dropout_layers = [torch.nn.Dropout(p=value) for value in dropout]
        self._dropout = torch.nn.ModuleList(dropout_layers)
        self._output_dim = hidden_dims[-1]
        self.input_dim = input_dim

    def get_output_dim(self):
        return self._output_dim

    def get_input_dim(self):
        return self.input_dim

    def forward(self, inputs: torch.Tensor, custom_params = None) -> torch.Tensor:
        if not custom_params:
            output = inputs
            for layer, activation, dropout in zip(self._linear_layers[:-1], self._activations[:-1], self._dropout[:-1]):
                output = dropout(activation(layer(output)))

            output = self._linear_layers[-1](output)
        else:

            output = inputs
            layer_ind = 0
            for layer, activation, dropout in zip(self._linear_layers[:-1], self._activations[:-1], self._dropout[:-1]):
                output = F.dropout(F.relu(F.linear(output, custom_params[layer_ind], custom_params[layer_ind+1])), 0.0)
                layer_ind += 2
            
            output = F.linear(output, custom_params[-2], custom_params[-1])
   
        return output<|MERGE_RESOLUTION|>--- conflicted
+++ resolved
@@ -1,11 +1,7 @@
 import torch
 import torch.nn as nn
-<<<<<<< HEAD
 from typing import Union, List
-=======
-from typing import Union, List, Dict
 from torch.nn import functional as F
->>>>>>> 9c4e4174
 
 
 class FeedForward(nn.Module):
@@ -89,7 +85,7 @@
             for layer, activation, dropout in zip(self._linear_layers[:-1], self._activations[:-1], self._dropout[:-1]):
                 output = F.dropout(F.relu(F.linear(output, custom_params[layer_ind], custom_params[layer_ind+1])), 0.0)
                 layer_ind += 2
-            
+
             output = F.linear(output, custom_params[-2], custom_params[-1])
-   
+
         return output